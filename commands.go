--- conflicted
+++ resolved
@@ -130,17 +130,13 @@
 		},
 
 		"simulator": func() (cli.Command, error) {
-<<<<<<< HEAD
 			return &simulator.SimCommand{
-=======
-			return &simulator.SimulatorCommand{
 				Meta: meta,
 			}, nil
 		},
 
 		"spawn-daemon": func() (cli.Command, error) {
 			return &command.SpawnDaemonCommand{
->>>>>>> 5e319bea
 				Meta: meta,
 			}, nil
 		},
